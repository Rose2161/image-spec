--- conflicted
+++ resolved
@@ -1,5 +1,2 @@
-<<<<<<< HEAD
-* @jonjohnsonjr @jonboulle @sajayantony @stevvooe @vbatts @cyphar
-=======
-* @jonjohnsonjr @jonboulle @stevvooe @sudo-bmitch @vbatts @cyphar
->>>>>>> 20147710
+
+* @jonjohnsonjr @jonboulle @stevvooe @sudo-bmitch @sajayantony @vbatts @cyphar
